--- conflicted
+++ resolved
@@ -1,6 +1,12 @@
-<<<<<<< HEAD
 ## 0.10.2 (Unreleased)
 
+IMPROVEMENTS:
+ * client: Enable setting tags on Consul Connect sidecar service
+
+BUG FIXES:
+
+ * cli: Make scoring column orders consistent `nomad alloc status` [[GH-6609](https://github.com/hashicorp/nomad/issues/6609)]
+ 
 ## 0.10.1 (November 4, 2019)
 
 BUG FIXES:
@@ -11,16 +17,6 @@
    network [[GH-6575](https://github.com/hashicorp/nomad/issues/6575)]
  * client: Fixed client panic when upgrading from 0.8 -> 0.10 and performing an
    inplace update of an allocation. [[GH-6605](https://github.com/hashicorp/nomad/issues/6605)]
-=======
-## 0.10.1 (Unreleased)
-
-IMPROVEMENTS:
- * client: Enable setting tags on Consul Connect sidecar service
-
-BUG FIXES:
-
- * cli: Make scoring column orders consistent `nomad alloc status` [[GH-6609](https://github.com/hashicorp/nomad/issues/6609)]
->>>>>>> d77e47d5
 
 ## 0.10.0 (October 22, 2019)
 
